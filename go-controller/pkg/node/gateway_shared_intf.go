--- conflicted
+++ resolved
@@ -514,24 +514,6 @@
 	klog.Info("Creating new shared gateway")
 	gw := &gateway{}
 
-<<<<<<< HEAD
-	// OCP HACK
-	// Do not configure OVS bridge for local gateway mode with a gateway iface of none
-	// For 4.5->4.6 migration, see 	https://github.com/openshift/ovn-kubernetes/pull/281
-	if gwIntf == "none" {
-		return n.initSharedGatewayNoBridge(subnets, gwNextHops, nodeAnnotator)
-		// END OCP HACK
-	} else if bridgeName, _, err = util.RunOVSVsctl("--", "port-to-br", gwIntf); err == nil {
-		// This is an OVS bridge's internal port
-		uplinkName, err = util.GetNicName(bridgeName)
-		if err != nil {
-			return nil, err
-		}
-	} else if _, _, err := util.RunOVSVsctl("--", "br-exists", gwIntf); err != nil {
-		// This is not a OVS bridge. We need to create a OVS bridge
-		// and add cluster.GatewayIntf as a port of that bridge.
-		bridgeName, err = util.NicToBridge(gwIntf)
-=======
 	bridgeName, uplinkName, macAddress, ips, err := gatewayInitInternal(
 		nodeName, gwIntf, subnets, gwNextHops, nodeAnnotator)
 	if err != nil {
@@ -545,7 +527,6 @@
 		var err error
 
 		gw.openflowManager, err = newSharedGatewayOpenFlowManager(nodeName, macAddress.String(), bridgeName, uplinkName)
->>>>>>> 832c7332
 		if err != nil {
 			return err
 		}

package ovn

import (
	"encoding/json"
	"fmt"
	"net"
	"reflect"
	"strconv"
	"strings"

	kapi "k8s.io/api/core/v1"
	metav1 "k8s.io/apimachinery/pkg/apis/meta/v1"
	utilruntime "k8s.io/apimachinery/pkg/util/runtime"
	"k8s.io/client-go/util/retry"

	"github.com/ovn-org/ovn-kubernetes/go-controller/pkg/config"
	"github.com/ovn-org/ovn-kubernetes/go-controller/pkg/util"

	"github.com/sirupsen/logrus"
)

const (
	// OvnHostSubnetLegacy is the old constant string representing the node subnet annotation key
	OvnHostSubnetLegacy = "ovn_host_subnet"
	// OvnNodeSubnets is the constant string representing the node subnets annotation key
	OvnNodeSubnets = "k8s.ovn.org/node-subnets"
	// OvnNodeManagementPortMacAddress is the constant string representing the annotation key
	OvnNodeManagementPortMacAddress = "k8s.ovn.org/node-mgmt-port-mac-address"
	// OvnNodeChassisID is the systemID of the node needed for creating L3 gateway
	OvnNodeChassisID = "k8s.ovn.org/node-chassis-id"
	// OvnServiceIdledAt is a constant string representing the Service annotation key
	// whose value indicates the time stamp in RFC3339 format when a Service was idled
	OvnServiceIdledAt = "k8s.ovn.org/idled-at"
	// OvnNodeL3GatewayConfig is the constant string representing the l3 gateway annotation key
	OvnNodeL3GatewayConfig = "k8s.ovn.org/l3-gateway-config"
	// OvnNodeGatewayMode is the mode of the gateway in the l3 gateway annotation
	OvnNodeGatewayMode = "mode"
	// OvnNodeGatewayVlanID is the vlanid used by the gateway in the l3 gateway annotation
	OvnNodeGatewayVlanID = "vlan-id"
	// OvnNodeGatewayIfaceID is the interfaceID of the gateway in the l3 gateway annotation
	OvnNodeGatewayIfaceID = "interface-id"
	// OvnNodeGatewayMacAddress is the MacAddress of the Gateway interface in the l3 gateway annotation
	OvnNodeGatewayMacAddress = "mac-address"
	// OvnNodeGatewayIP is the IP address of the Gateway in the l3 gateway annotation
	OvnNodeGatewayIP = "ip-address"
	// OvnNodeGatewayNextHop is the Next Hop in the l3 gateway annotation
	OvnNodeGatewayNextHop = "next-hop"
	// OvnNodePortEnable in the l3 gateway annotation captures whether load balancer needs to
	// be created or not
	OvnNodePortEnable = "node-port-enable"
	// OvnDefaultNetworkGateway captures L3 gateway config for default OVN network interface
	OvnDefaultNetworkGateway = "default"
)

// StartClusterMaster runs a subnet IPAM and a controller that watches arrival/departure
// of nodes in the cluster
// On an addition to the cluster (node create), a new subnet is created for it that will translate
// to creation of a logical switch (done by the node, but could be created here at the master process too)
// Upon deletion of a node, the switch will be deleted
//
// TODO: Verify that the cluster was not already called with a different global subnet
//  If true, then either quit or perform a complete reconfiguration of the cluster (recreate switches/routers with new subnet values)
func (oc *Controller) StartClusterMaster(masterNodeName string) error {

	existingNodes, err := oc.kube.GetNodes()
	if err != nil {
		logrus.Errorf("Error in initializing/fetching subnets: %v", err)
		return err
	}
	for _, clusterEntry := range config.Default.ClusterSubnets {
		err := oc.masterSubnetAllocator.AddNetworkRange(clusterEntry.CIDR.String(), clusterEntry.HostBits())
		if err != nil {
			return err
		}
	}
	for _, node := range existingNodes.Items {
		hostsubnet, _ := ParseNodeHostSubnet(&node)
		if hostsubnet != nil {
			err := oc.masterSubnetAllocator.MarkAllocatedNetwork(hostsubnet.String())
			if err != nil {
				utilruntime.HandleError(err)
			}
		}
	}

	if _, _, err := util.RunOVNNbctl("--columns=_uuid", "list", "port_group"); err == nil {
		oc.portGroupSupport = true
	}

	if oc.multicastSupport {
		// Multicast support requires portGroupSupport
		if oc.portGroupSupport {
			if _, _, err := util.RunOVNSbctl("--columns=_uuid", "list", "IGMP_Group"); err != nil {
				logrus.Warningf("Multicast support enabled, however version of OVN in use does not support IGMP Group. " +
					"Disabling Multicast Support")
				oc.multicastSupport = false
			}
		} else {
			logrus.Warningf("Multicast support enabled, however version of OVN in use does not support Port Group. " +
				"Disabling Multicast Support")
			oc.multicastSupport = false
		}
		if config.IPv6Mode {
			logrus.Warningf("Multicast support enabled, but can not be used along with IPv6. Disabling Multicast Support")
			oc.multicastSupport = false
		}
	}

	if err := oc.SetupMaster(masterNodeName); err != nil {
		logrus.Errorf("Failed to setup master (%v)", err)
		return err
	}

	return nil
}

// SetupMaster creates the central router and load-balancers for the network
func (oc *Controller) SetupMaster(masterNodeName string) error {
	clusterRouter := util.GetK8sClusterRouter()
	// Create a single common distributed router for the cluster.
	stdout, stderr, err := util.RunOVNNbctl("--", "--may-exist", "lr-add", clusterRouter,
		"--", "set", "logical_router", clusterRouter, "external_ids:k8s-cluster-router=yes")
	if err != nil {
		logrus.Errorf("Failed to create a single common distributed router for the cluster, "+
			"stdout: %q, stderr: %q, error: %v", stdout, stderr, err)
		return err
	}

	// If supported, enable IGMP relay on the router to forward multicast
	// traffic between nodes.
	if oc.multicastSupport {
		stdout, stderr, err = util.RunOVNNbctl("--", "set", "logical_router",
			clusterRouter, "options:mcast_relay=\"true\"")
		if err != nil {
			logrus.Errorf("Failed to enable IGMP relay on the cluster router, "+
				"stdout: %q, stderr: %q, error: %v", stdout, stderr, err)
			return err
		}

		// Drop IP multicast globally. Multicast is allowed only if explicitly
		// enabled in a namespace.
		err = createDefaultDenyMulticastPolicy()
		if err != nil {
			logrus.Errorf("Failed to create default deny multicast policy, error: %v",
				err)
			return err
		}
	}

	// Create 2 load-balancers for east-west traffic.  One handles UDP and another handles TCP.
	oc.TCPLoadBalancerUUID, stderr, err = util.RunOVNNbctl("--data=bare", "--no-heading", "--columns=_uuid", "find", "load_balancer", "external_ids:k8s-cluster-lb-tcp=yes")
	if err != nil {
		logrus.Errorf("Failed to get tcp load-balancer, stderr: %q, error: %v", stderr, err)
		return err
	}

	if oc.TCPLoadBalancerUUID == "" {
		oc.TCPLoadBalancerUUID, stderr, err = util.RunOVNNbctl("--", "create", "load_balancer", "external_ids:k8s-cluster-lb-tcp=yes", "protocol=tcp")
		if err != nil {
			logrus.Errorf("Failed to create tcp load-balancer, stdout: %q, stderr: %q, error: %v", stdout, stderr, err)
			return err
		}
	}

	oc.UDPLoadBalancerUUID, stderr, err = util.RunOVNNbctl("--data=bare", "--no-heading", "--columns=_uuid", "find", "load_balancer", "external_ids:k8s-cluster-lb-udp=yes")
	if err != nil {
		logrus.Errorf("Failed to get udp load-balancer, stderr: %q, error: %v", stderr, err)
		return err
	}
	if oc.UDPLoadBalancerUUID == "" {
		oc.UDPLoadBalancerUUID, stderr, err = util.RunOVNNbctl("--", "create", "load_balancer", "external_ids:k8s-cluster-lb-udp=yes", "protocol=udp")
		if err != nil {
			logrus.Errorf("Failed to create udp load-balancer, stdout: %q, stderr: %q, error: %v", stdout, stderr, err)
			return err
		}
	}

	// Create a logical switch called "join" that will be used to connect gateway routers to the distributed router.
	// The "join" switch will be allocated IP addresses in the range 100.64.0.0/16 or fd98::/64.
	var joinSubnet string
	if config.IPv6Mode {
		joinSubnet = "fd98::1/64"
	} else {
		joinSubnet = "100.64.0.1/16"
	}
	joinIP, joinCIDR, _ := net.ParseCIDR(joinSubnet)
	if config.IPv6Mode {
		stdout, stderr, err = util.RunOVNNbctl("--may-exist", "ls-add", "join",
			"--", "set", "logical_switch", "join", fmt.Sprintf("%s=%s", config.OtherConfigSubnet(), joinCIDR.String()))
	} else {
		stdout, stderr, err = util.RunOVNNbctl("--may-exist", "ls-add", "join",
			"--", "set", "logical_switch", "join", fmt.Sprintf("%s=%s", config.OtherConfigSubnet(), joinCIDR.String()),
			"--", "set", "logical_switch", "join", fmt.Sprintf("other-config:exclude_ips=%s", joinIP.String()))
	}
	if err != nil {
		logrus.Errorf("Failed to create logical switch called \"join\", stdout: %q, stderr: %q, error: %v", stdout, stderr, err)
		return err
	}

	// Connect the distributed router to "join".
	routerMac, stderr, err := util.RunOVNNbctl("--if-exist", "get", "logical_router_port", "rtoj-"+clusterRouter, "mac")
	if err != nil {
		logrus.Errorf("Failed to get logical router port rtoj-%v, stderr: %q, error: %v", clusterRouter, stderr, err)
		return err
	}
	if routerMac == "" {
		routerMac = util.GenerateMac()
		stdout, stderr, err = util.RunOVNNbctl("--", "--may-exist", "lrp-add", clusterRouter,
			"rtoj-"+clusterRouter, routerMac, joinSubnet)
		if err != nil {
			logrus.Errorf("Failed to add logical router port rtoj-%v, stdout: %q, stderr: %q, error: %v",
				clusterRouter, stdout, stderr, err)
			return err
		}
	}

	// Connect the switch "join" to the router.
	stdout, stderr, err = util.RunOVNNbctl("--", "--may-exist", "lsp-add", "join", "jtor-"+clusterRouter,
		"--", "set", "logical_switch_port", "jtor-"+clusterRouter, "type=router",
		"options:router-port=rtoj-"+clusterRouter, "addresses="+"\""+routerMac+"\"")
	if err != nil {
		logrus.Errorf("Failed to add router-type logical switch port to join, stdout: %q, stderr: %q, error: %v",
			stdout, stderr, err)
		return err
	}

	return nil
}

func parseNodeManagementPortMacAddr(node *kapi.Node) (string, error) {
	macAddress, ok := node.Annotations[OvnNodeManagementPortMacAddress]
	if !ok {
		logrus.Errorf("macAddress annotation not found for node %q ", node.Name)
		return "", nil
	}

	_, err := net.ParseMAC(macAddress)
	if err != nil {
		return "", fmt.Errorf("Error %v in parsing node %v macAddress %v", err, node.Name, macAddress)
	}

	return macAddress, nil
}

func (oc *Controller) syncNodeManagementPort(node *kapi.Node, subnet *net.IPNet) error {

	macAddress, err := parseNodeManagementPortMacAddr(node)
	if err != nil {
		return err
	}

	if macAddress == "" {
		// When macAddress was removed, delete the switch port
		stdout, stderr, err := util.RunOVNNbctl("--", "--if-exists", "lsp-del", "k8s-"+node.Name)
		if err != nil {
			logrus.Errorf("Failed to delete logical port to switch, stdout: %q, stderr: %q, error: %v", stdout, stderr, err)
		}

		return nil
	}

	if subnet == nil {
		subnet, err = ParseNodeHostSubnet(node)
		if err != nil {
			return err
		}
	}

	_, portIP := util.GetNodeWellKnownAddresses(subnet)

	// Create this node's management logical port on the node switch
	stdout, stderr, err := util.RunOVNNbctl(
		"--", "--may-exist", "lsp-add", node.Name, "k8s-"+node.Name,
		"--", "lsp-set-addresses", "k8s-"+node.Name, macAddress+" "+portIP.IP.String())
	if err != nil {
		logrus.Errorf("Failed to add logical port to switch, stdout: %q, stderr: %q, error: %v", stdout, stderr, err)
		return err
	}

<<<<<<< HEAD
	if err := util.UpdateNodeSwitchExcludeIPs(node.Name, subnet); err != nil {
=======
	if err := addAllowACLFromNode(node.Name, portIP.IP); err != nil {
>>>>>>> 2114738d
		return err
	}

	return nil
}

// UnmarshalPodAnnotation returns a the unmarshalled pod annotation
func UnmarshalNodeL3GatewayAnnotation(node *kapi.Node) (map[string]string, error) {
	l3GatewayAnnotation, ok := node.Annotations[OvnNodeL3GatewayConfig]
	if !ok {
		return nil, fmt.Errorf("%s annotation not found for node %q", OvnNodeL3GatewayConfig, node.Name)
	}

	l3GatewayConfigMap := map[string]map[string]string{}
	if err := json.Unmarshal([]byte(l3GatewayAnnotation), &l3GatewayConfigMap); err != nil {
		return nil, fmt.Errorf("failed to unmarshal l3 gateway config annotation %s for node %q", l3GatewayAnnotation, node.Name)
	}

	l3GatewayConfig, ok := l3GatewayConfigMap[OvnDefaultNetworkGateway]
	if !ok {
		return nil, fmt.Errorf("%s annotation for %s network not found", OvnNodeL3GatewayConfig, OvnDefaultNetworkGateway)
	}
	return l3GatewayConfig, nil
}

func parseGatewayIfaceID(l3GatewayConfig map[string]string) (string, error) {
	ifaceID, ok := l3GatewayConfig[OvnNodeGatewayIfaceID]
	if !ok || ifaceID == "" {
		return "", fmt.Errorf("%s annotation not found or invalid", OvnNodeGatewayIfaceID)
	}

	return ifaceID, nil
}

func parseGatewayMacAddress(l3GatewayConfig map[string]string) (string, error) {
	gatewayMacAddress, ok := l3GatewayConfig[OvnNodeGatewayMacAddress]
	if !ok {
		return "", fmt.Errorf("%s annotation not found", OvnNodeGatewayMacAddress)
	}

	_, err := net.ParseMAC(gatewayMacAddress)
	if err != nil {
		return "", fmt.Errorf("Error %v in parsing node gateway macAddress %v", err, gatewayMacAddress)
	}

	return gatewayMacAddress, nil
}

func parseGatewayLogicalNetwork(l3GatewayConfig map[string]string) (string, string, error) {
	ipAddress, ok := l3GatewayConfig[OvnNodeGatewayIP]
	if !ok {
		return "", "", fmt.Errorf("%s annotation not found", OvnNodeGatewayIP)
	}

	gwNextHop, ok := l3GatewayConfig[OvnNodeGatewayNextHop]
	if !ok {
		return "", "", fmt.Errorf("%s annotation not found", OvnNodeGatewayNextHop)
	}

	return ipAddress, gwNextHop, nil
}

func parseGatewayVLANID(l3GatewayConfig map[string]string, ifaceID string) ([]string, error) {

	var lspArgs []string
	vID, ok := l3GatewayConfig[OvnNodeGatewayVlanID]
	if !ok {
		return nil, fmt.Errorf("%s annotation not found", OvnNodeGatewayVlanID)
	}

	vlanID, errVlan := strconv.Atoi(vID)
	if errVlan != nil {
		return nil, fmt.Errorf("%s annotation has an invalid format", OvnNodeGatewayVlanID)
	}
	if vlanID > 0 {
		lspArgs = []string{"--", "set", "logical_switch_port",
			ifaceID, fmt.Sprintf("tag_request=%d", vlanID)}
	}

	return lspArgs, nil
}

func parseNodeChassisID(node *kapi.Node) (string, error) {
	systemID, ok := node.Annotations[OvnNodeChassisID]
	if !ok {
		return "", fmt.Errorf("%s annotation not found", OvnNodeChassisID)
	}
	return systemID, nil
}

func (oc *Controller) syncGatewayLogicalNetwork(node *kapi.Node, l3GatewayConfig map[string]string, subnet string) error {
	var err error
	var clusterSubnets []string
	for _, clusterSubnet := range config.Default.ClusterSubnets {
		clusterSubnets = append(clusterSubnets, clusterSubnet.CIDR.String())
	}

	mode := l3GatewayConfig[OvnNodeGatewayMode]
	nodePortEnable := false
	if l3GatewayConfig[OvnNodePortEnable] == "true" {
		nodePortEnable = true
	}
	ifaceID, err := parseGatewayIfaceID(l3GatewayConfig)
	if err != nil {
		return err
	}

	gwMacAddress, err := parseGatewayMacAddress(l3GatewayConfig)
	if err != nil {
		return err
	}

	ipAddress, gwNextHop, err := parseGatewayLogicalNetwork(l3GatewayConfig)
	if err != nil {
		return err
	}

	systemID, err := parseNodeChassisID(node)
	if err != nil {
		return err
	}

	var lspArgs []string
	var lspErr error
	if mode == string(config.GatewayModeShared) {
		lspArgs, lspErr = parseGatewayVLANID(l3GatewayConfig, ifaceID)
		if lspErr != nil {
			return lspErr
		}
	}

	err = util.GatewayInit(clusterSubnets, systemID, node.Name, ifaceID, ipAddress,
		gwMacAddress, gwNextHop, subnet, nodePortEnable, lspArgs)
	if err != nil {
		return fmt.Errorf("failed to init shared interface gateway: %v", err)
	}

	if mode == string(config.GatewayModeShared) {
		// Add static routes to OVN Cluster Router to enable pods on this Node to
		// reach the host IP
		err = addStaticRouteToHost(node, ipAddress)
		if err != nil {
			return err
		}
	}

	if nodePortEnable {
		err = oc.handleNodePortLB(node)
	}

	return err
}

func addStaticRouteToHost(node *kapi.Node, nicIP string) error {
	k8sClusterRouter := util.GetK8sClusterRouter()
	subnet, err := ParseNodeHostSubnet(node)
	if err != nil {
		return fmt.Errorf("failed to get interface IP address for %s (%v)",
			util.GetK8sMgmtIntfName(node.Name), err)
	}
	_, secondIP := util.GetNodeWellKnownAddresses(subnet)
	prefix := strings.Split(nicIP, "/")[0] + "/32"
	nexthop := strings.Split(secondIP.String(), "/")[0]
	_, stderr, err := util.RunOVNNbctl("--may-exist", "lr-route-add", k8sClusterRouter, prefix, nexthop)
	if err != nil {
		return fmt.Errorf("failed to add static route '%s via %s' for host %q on %s "+
			"stderr: %q, error: %v", nicIP, secondIP, node.Name, k8sClusterRouter, stderr, err)
	}

	return nil
}

func ParseNodeHostSubnet(node *kapi.Node) (*net.IPNet, error) {
	sub, ok := node.Annotations[OvnNodeSubnets]
	if !ok {
		sub, ok = node.Annotations[OvnHostSubnetLegacy]
	} else {
		nodeSubnets := make(map[string]string)
		if err := json.Unmarshal([]byte(sub), &nodeSubnets); err != nil {
			return nil, fmt.Errorf("error parsing node-subnets annotation: %v", err)
		}
		sub, ok = nodeSubnets["default"]
	}
	if !ok {
		return nil, fmt.Errorf("node %q has no subnet annotation", node.Name)
	}

	_, subnet, err := net.ParseCIDR(sub)
	if err != nil {
		return nil, fmt.Errorf("Error in parsing hostsubnet - %v", err)
	}

	return subnet, nil
}

func (oc *Controller) ensureNodeLogicalNetwork(nodeName string, hostsubnet *net.IPNet) error {

	// Get firstIP for gateway.  Skip the second address of the LogicalSwitch's
	// subnet since we set it aside for the management port on that node.
	firstIP, _ := util.GetNodeWellKnownAddresses(hostsubnet)
	nodeLRPMac := util.IPAddrToHWAddr(firstIP.IP)
	clusterRouter := util.GetK8sClusterRouter()

	// Create a router port and provide it the first address on the node's host subnet
	_, stderr, err := util.RunOVNNbctl("--may-exist", "lrp-add", clusterRouter, "rtos-"+nodeName,
		nodeLRPMac, firstIP.String())
	if err != nil {
		logrus.Errorf("Failed to add logical port to router, stderr: %q, error: %v", stderr, err)
		return err
	}

	// Create a logical switch and set its subnet.
<<<<<<< HEAD
	stdout, stderr, err := util.RunOVNNbctl("--", "--may-exist", "ls-add", nodeName,
		"--", "set", "logical_switch", nodeName, "other-config:subnet="+hostsubnet.String(),
		"external-ids:gateway_ip="+firstIP.String())
=======
	var stdout string
	if config.IPv6Mode {
		stdout, stderr, err = util.RunOVNNbctl("--", "--may-exist", "ls-add", nodeName,
			"--", "set", "logical_switch", nodeName, config.OtherConfigSubnet()+"="+hostsubnet.String())
	} else {
		stdout, stderr, err = util.RunOVNNbctl("--", "--may-exist", "ls-add", nodeName,
			"--", "set", "logical_switch", nodeName, config.OtherConfigSubnet()+"="+hostsubnet.String(),
			"other-config:exclude_ips="+secondIP.IP.String())
	}
>>>>>>> 2114738d
	if err != nil {
		logrus.Errorf("Failed to create a logical switch %v, stdout: %q, stderr: %q, error: %v", nodeName, stdout, stderr, err)
		return err
	}

	if err := util.UpdateNodeSwitchExcludeIPs(nodeName, hostsubnet); err != nil {
		return err
	}

	// If supported, enable IGMP snooping and querier on the node.
	if oc.multicastSupport {
		stdout, stderr, err = util.RunOVNNbctl("set", "logical_switch",
			nodeName, "other-config:mcast_snoop=\"true\"")
		if err != nil {
			logrus.Errorf("Failed to enable IGMP on logical switch %v, stdout: %q, stderr: %q, error: %v",
				nodeName, stdout, stderr, err)
			return err
		}

		// Configure querier only if we have an IPv4 address, otherwise
		// disable querier.
		if firstIP.IP.To4() != nil {
			stdout, stderr, err = util.RunOVNNbctl("set", "logical_switch",
				nodeName, "other-config:mcast_querier=\"true\"",
				"other-config:mcast_eth_src=\""+nodeLRPMac+"\"",
				"other-config:mcast_ip4_src=\""+firstIP.IP.String()+"\"")
			if err != nil {
				logrus.Errorf("Failed to enable IGMP Querier on logical switch %v, stdout: %q, stderr: %q, error: %v",
					nodeName, stdout, stderr, err)
				return err
			}
		} else {
			stdout, stderr, err = util.RunOVNNbctl("set", "logical_switch",
				nodeName, "other-config:mcast_querier=\"false\"")
			if err != nil {
				logrus.Errorf("Failed to disable IGMP Querier on logical switch %v, stdout: %q, stderr: %q, error: %v",
					nodeName, stdout, stderr, err)
				return err
			}
			logrus.Infof("Disabled IGMP Querier on logical switch %v (No IPv4 Source IP available)",
				nodeName)
		}
	}

	// Connect the switch to the router.
	stdout, stderr, err = util.RunOVNNbctl("--", "--may-exist", "lsp-add", nodeName, "stor-"+nodeName,
		"--", "set", "logical_switch_port", "stor-"+nodeName, "type=router", "options:router-port=rtos-"+nodeName, "addresses="+"\""+nodeLRPMac+"\"")
	if err != nil {
		logrus.Errorf("Failed to add logical port to switch, stdout: %q, stderr: %q, error: %v", stdout, stderr, err)
		return err
	}

	// Add our cluster TCP and UDP load balancers to the node switch
	if oc.TCPLoadBalancerUUID == "" {
		return fmt.Errorf("TCP cluster load balancer not created")
	}
	stdout, stderr, err = util.RunOVNNbctl("set", "logical_switch", nodeName, "load_balancer="+oc.TCPLoadBalancerUUID)
	if err != nil {
		logrus.Errorf("Failed to set logical switch %v's loadbalancer, stdout: %q, stderr: %q, error: %v", nodeName, stdout, stderr, err)
		return err
	}

	if oc.UDPLoadBalancerUUID == "" {
		return fmt.Errorf("UDP cluster load balancer not created")
	}
	stdout, stderr, err = util.RunOVNNbctl("add", "logical_switch", nodeName, "load_balancer", oc.UDPLoadBalancerUUID)
	if err != nil {
		logrus.Errorf("Failed to add logical switch %v's loadbalancer, stdout: %q, stderr: %q, error: %v", nodeName, stdout, stderr, err)
		return err
	}

	// Add the node to the logical switch cache
	oc.lsMutex.Lock()
	defer oc.lsMutex.Unlock()
	if oc.logicalSwitchCache[nodeName] != nil {
		oc.logicalSwitchCache[nodeName] = hostsubnet
	}

	return nil
}

// annotate the node with the subnet information assigned to node's logical switch. the
// new format of the annotation is:
//
// k8s.ovn.org/node-subnets: {
//	  "default": "192.168.2.1",
// }
func (oc *Controller) addNodeAnnotations(node *kapi.Node, subnet string) error {
	// nothing to do if the node already has the annotation key
	_, ok := node.Annotations[OvnNodeSubnets]
	if ok {
		return nil
	}

	bytes, err := json.Marshal(map[string]string{
		"default": subnet,
	})
	if err != nil {
		return fmt.Errorf("failed to marshal node %q annotation for subnet %s",
			node.Name, subnet)
	}
	nodeAnnotations := make(map[string]interface{})
	// if legacy annotation key exists, then remove it
	nodeAnnotations[OvnHostSubnetLegacy] = nil
	nodeAnnotations[OvnNodeSubnets] = string(bytes)
	err = oc.kube.SetAnnotationsOnNode(node, nodeAnnotations)
	if err != nil {
		return fmt.Errorf("failed to set node annotation %q on existing node %s to %q: %v",
			OvnNodeSubnets, node.Name, subnet, err)
	}
	return nil
}

func (oc *Controller) addNode(node *kapi.Node) (hostsubnet *net.IPNet, err error) {
	oc.clearInitialNodeNetworkUnavailableCondition(node, nil)

	hostsubnet, _ = ParseNodeHostSubnet(node)
	if hostsubnet != nil {
		// Update the node's annotation to use the new annotation key and remove the
		// old annotation key.
		err = oc.addNodeAnnotations(node, hostsubnet.String())
		if err != nil {
			return nil, err
		}
		// Node already has subnet assigned; ensure its logical network is set up
		return hostsubnet, oc.ensureNodeLogicalNetwork(node.Name, hostsubnet)
	}

	// Node doesn't have a subnet assigned; reserve a new one for it
	hostsubnetStr, err := oc.masterSubnetAllocator.AllocateNetwork()
	if err != nil {
		return nil, fmt.Errorf("Error allocating network for node %s: %v", node.Name, err)
	}
	logrus.Infof("Allocated node %s HostSubnet %s", node.Name, hostsubnetStr)

	_, hostsubnet, err = net.ParseCIDR(hostsubnetStr)
	if err != nil {
		return nil, fmt.Errorf("Error in parsing hostsubnet %s - %v", hostsubnetStr, err)
	}

	defer func() {
		// Release the allocation on error
		if err != nil {
			_ = oc.masterSubnetAllocator.ReleaseNetwork(hostsubnetStr)
		}
	}()

	// Ensure that the node's logical network has been created
	err = oc.ensureNodeLogicalNetwork(node.Name, hostsubnet)
	if err != nil {
		return nil, err
	}

	// Set the HostSubnet annotation on the node object to signal
	// to nodes that their logical infrastructure is set up and they can
	// proceed with their initialization
	err = oc.addNodeAnnotations(node, hostsubnet.String())
	if err != nil {
		return nil, err
	}

	return hostsubnet, nil
}

func (oc *Controller) deleteNodeHostSubnet(nodeName string, subnet *net.IPNet) error {
	err := oc.masterSubnetAllocator.ReleaseNetwork(subnet.String())
	if err != nil {
		return fmt.Errorf("Error deleting subnet %v for node %q: %s", subnet, nodeName, err)
	}
	logrus.Infof("Deleted HostSubnet %v for node %s", subnet, nodeName)
	return nil
}

func (oc *Controller) deleteNodeLogicalNetwork(nodeName string) error {
	// Remove the logical switch associated with the node
	if _, stderr, err := util.RunOVNNbctl("--if-exist", "ls-del", nodeName); err != nil {
		return fmt.Errorf("Failed to delete logical switch %s, "+
			"stderr: %q, error: %v", nodeName, stderr, err)
	}

	// Remove the patch port that connects distributed router to node's logical switch
	if _, stderr, err := util.RunOVNNbctl("--if-exist", "lrp-del", "rtos-"+nodeName); err != nil {
		return fmt.Errorf("Failed to delete logical router port rtos-%s, "+
			"stderr: %q, error: %v", nodeName, stderr, err)
	}

	return nil
}

func (oc *Controller) deleteNode(nodeName string, nodeSubnet *net.IPNet) error {
	// Clean up as much as we can but don't hard error
	if nodeSubnet != nil {
		if err := oc.deleteNodeHostSubnet(nodeName, nodeSubnet); err != nil {
			logrus.Errorf("Error deleting node %s HostSubnet: %v", nodeName, err)
		}
	}

	if err := oc.deleteNodeLogicalNetwork(nodeName); err != nil {
		logrus.Errorf("Error deleting node %s logical network: %v", nodeName, err)
	}

	if err := util.GatewayCleanup(nodeName, nodeSubnet); err != nil {
		return fmt.Errorf("Failed to clean up node %s gateway: (%v)", nodeName, err)
	}

	return nil
}

// OVN uses an overlay and doesn't need GCE Routes, we need to
// clear the NetworkUnavailable condition that kubelet adds to initial node
// status when using GCE (done here: https://github.com/kubernetes/kubernetes/blob/master/pkg/controller/cloud/node_controller.go#L237).
// See discussion surrounding this here: https://github.com/kubernetes/kubernetes/pull/34398.
// TODO: make upstream kubelet more flexible with overlays and GCE so this
// condition doesn't get added for network plugins that don't want it, and then
// we can remove this function.
func (oc *Controller) clearInitialNodeNetworkUnavailableCondition(origNode, newNode *kapi.Node) {
	// If it is not a Cloud Provider node, then nothing to do.
	if origNode.Spec.ProviderID == "" {
		return
	}
	// if newNode is not nil, then we are called from UpdateFunc()
	if newNode != nil && reflect.DeepEqual(origNode.Status.Conditions, newNode.Status.Conditions) {
		return
	}

	cleared := false
	resultErr := retry.RetryOnConflict(retry.DefaultBackoff, func() error {
		var err error

		oldNode, err := oc.kube.GetNode(origNode.Name)
		if err != nil {
			return err
		}
		// Informer cache should not be mutated, so get a copy of the object
		node := oldNode.DeepCopy()

		for i := range node.Status.Conditions {
			if node.Status.Conditions[i].Type == kapi.NodeNetworkUnavailable {
				condition := &node.Status.Conditions[i]
				if condition.Status != kapi.ConditionFalse && condition.Reason == "NoRouteCreated" {
					condition.Status = kapi.ConditionFalse
					condition.Reason = "RouteCreated"
					condition.Message = "ovn-kube cleared kubelet-set NoRouteCreated"
					condition.LastTransitionTime = metav1.Now()
					if err = oc.kube.UpdateNodeStatus(node); err == nil {
						cleared = true
					}
				}
				break
			}
		}
		return err
	})
	if resultErr != nil {
		logrus.Errorf("status update failed for local node %s: %v", origNode.Name, resultErr)
	} else if cleared {
		logrus.Infof("Cleared node NetworkUnavailable/NoRouteCreated condition for %s", origNode.Name)
	}
}

func (oc *Controller) syncNodes(nodes []interface{}) {
	foundNodes := make(map[string]*kapi.Node)
	for _, tmp := range nodes {
		node, ok := tmp.(*kapi.Node)
		if !ok {
			logrus.Errorf("Spurious object in syncNodes: %v", tmp)
			continue
		}
		foundNodes[node.Name] = node
	}

	// We only deal with cleaning up nodes that shouldn't exist here, since
	// watchNodes() will be called for all existing nodes at startup anyway.
	// Note that this list will include the 'join' cluster switch, which we
	// do not want to delete.
	nodeSwitches, stderr, err := util.RunOVNNbctl("--data=bare", "--no-heading",
		"--columns=name,other-config", "find", "logical_switch",
		fmt.Sprintf("%s!=_", config.OtherConfigSubnet()))
	if err != nil {
		logrus.Errorf("Failed to get node logical switches: stderr: %q, error: %v",
			stderr, err)
		return
	}
	for _, result := range strings.Split(nodeSwitches, "\n\n") {
		// Split result into name and other-config
		items := strings.Split(result, "\n")
		if len(items) != 2 || len(items[0]) == 0 {
			continue
		}
		if items[0] == "join" {
			// Don't delete the cluster switch
			continue
		}
		if _, ok := foundNodes[items[0]]; ok {
			// node still exists, no cleanup to do
			continue
		}

		var subnet *net.IPNet
		configs := strings.Fields(items[1])
		for _, config := range configs {
			if strings.HasPrefix(config, "subnet=") {
				subnetStr := strings.TrimPrefix(config, "subnet=")
				_, subnet, _ = net.ParseCIDR(subnetStr)
				break
			}
		}

		if err := oc.deleteNode(items[0], subnet); err != nil {
			logrus.Error(err)
		}
	}
}<|MERGE_RESOLUTION|>--- conflicted
+++ resolved
@@ -277,11 +277,11 @@
 		return err
 	}
 
-<<<<<<< HEAD
 	if err := util.UpdateNodeSwitchExcludeIPs(node.Name, subnet); err != nil {
-=======
+		return err
+	}
+
 	if err := addAllowACLFromNode(node.Name, portIP.IP); err != nil {
->>>>>>> 2114738d
 		return err
 	}
 
@@ -494,21 +494,8 @@
 	}
 
 	// Create a logical switch and set its subnet.
-<<<<<<< HEAD
 	stdout, stderr, err := util.RunOVNNbctl("--", "--may-exist", "ls-add", nodeName,
-		"--", "set", "logical_switch", nodeName, "other-config:subnet="+hostsubnet.String(),
-		"external-ids:gateway_ip="+firstIP.String())
-=======
-	var stdout string
-	if config.IPv6Mode {
-		stdout, stderr, err = util.RunOVNNbctl("--", "--may-exist", "ls-add", nodeName,
-			"--", "set", "logical_switch", nodeName, config.OtherConfigSubnet()+"="+hostsubnet.String())
-	} else {
-		stdout, stderr, err = util.RunOVNNbctl("--", "--may-exist", "ls-add", nodeName,
-			"--", "set", "logical_switch", nodeName, config.OtherConfigSubnet()+"="+hostsubnet.String(),
-			"other-config:exclude_ips="+secondIP.IP.String())
-	}
->>>>>>> 2114738d
+		"--", "set", "logical_switch", nodeName, config.OtherConfigSubnet()+"="+hostsubnet.String())
 	if err != nil {
 		logrus.Errorf("Failed to create a logical switch %v, stdout: %q, stderr: %q, error: %v", nodeName, stdout, stderr, err)
 		return err

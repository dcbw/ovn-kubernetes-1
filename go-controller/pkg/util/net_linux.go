// +build linux

package util

import (
	"bytes"
	"fmt"
	"net"
	"os"

	kapi "k8s.io/api/core/v1"

	"github.com/vishvananda/netlink"

	utilnet "k8s.io/utils/net"
)

type NetLinkOps interface {
	LinkByName(ifaceName string) (netlink.Link, error)
	LinkSetup(link netlink.Link) error
	AddrList(link netlink.Link, family int) ([]netlink.Addr, error)
	AddrDel(link netlink.Link, addr *netlink.Addr) error
	AddrAdd(link netlink.Link, addr *netlink.Addr) error
	RouteList(link netlink.Link, family int) ([]netlink.Route, error)
	RouteDel(route *netlink.Route) error
	RouteAdd(route *netlink.Route) error
	RouteListFiltered(family int, filter *netlink.Route, filterMask uint64) ([]netlink.Route, error)
	NeighAdd(neigh *netlink.Neigh) error
	NeighList(linkIndex, family int) ([]netlink.Neigh, error)
	ConntrackDeleteFilter(table netlink.ConntrackTableType, family netlink.InetFamily, filter netlink.CustomConntrackFilter) (uint, error)
}

type defaultNetLinkOps struct {
}

var netLinkOps NetLinkOps = &defaultNetLinkOps{}

func (defaultNetLinkOps) LinkByName(ifaceName string) (netlink.Link, error) {
	return netlink.LinkByName(ifaceName)
}

func (defaultNetLinkOps) LinkSetup(link netlink.Link) error {
	return netlink.LinkSetUp(link)
}

func (defaultNetLinkOps) AddrList(link netlink.Link, family int) ([]netlink.Addr, error) {
	return netlink.AddrList(link, family)
}

func (defaultNetLinkOps) AddrDel(link netlink.Link, addr *netlink.Addr) error {
	return netlink.AddrDel(link, addr)
}

func (defaultNetLinkOps) AddrAdd(link netlink.Link, addr *netlink.Addr) error {
	return netlink.AddrAdd(link, addr)
}

func (defaultNetLinkOps) RouteList(link netlink.Link, family int) ([]netlink.Route, error) {
	return netlink.RouteList(link, family)
}

func (defaultNetLinkOps) RouteDel(route *netlink.Route) error {
	return netlink.RouteDel(route)
}

func (defaultNetLinkOps) RouteAdd(route *netlink.Route) error {
	return netlink.RouteAdd(route)
}

func (defaultNetLinkOps) RouteListFiltered(family int, filter *netlink.Route, filterMask uint64) ([]netlink.Route, error) {
	return netlink.RouteListFiltered(family, filter, filterMask)
}

func (defaultNetLinkOps) NeighAdd(neigh *netlink.Neigh) error {
	return netlink.NeighAdd(neigh)
}

func (defaultNetLinkOps) NeighList(linkIndex, family int) ([]netlink.Neigh, error) {
	return netlink.NeighList(linkIndex, family)
}

func (defaultNetLinkOps) ConntrackDeleteFilter(table netlink.ConntrackTableType, family netlink.InetFamily, filter netlink.CustomConntrackFilter) (uint, error) {
	return netlink.ConntrackDeleteFilter(table, family, filter)
}

func getFamily(ip net.IP) int {
	if utilnet.IsIPv6(ip) {
		return netlink.FAMILY_V6
	} else {
		return netlink.FAMILY_V4
	}
}

// LinkSetUp returns the netlink device with its state marked up
func LinkSetUp(interfaceName string) (netlink.Link, error) {
	link, err := netLinkOps.LinkByName(interfaceName)
	if err != nil {
		return nil, fmt.Errorf("failed to lookup link %s: %v", interfaceName, err)
	}
	err = netLinkOps.LinkSetup(link)
	if err != nil {
		return nil, fmt.Errorf("failed to set the link %s up: %v", interfaceName, err)
	}
	return link, nil
}

// LinkAddrFlush flushes all the addresses on the given link
func LinkAddrFlush(link netlink.Link) error {
	addrs, err := netLinkOps.AddrList(link, netlink.FAMILY_ALL)
	if err != nil {
		return fmt.Errorf("failed to list addresses for the link %s: %v", link.Attrs().Name, err)
	}
	for _, addr := range addrs {
		err = netLinkOps.AddrDel(link, &addr)
		if err != nil {
			return fmt.Errorf("failed to delete address %s on link %s: %v",
				addr.IP.String(), link.Attrs().Name, err)
		}
	}
	return nil
}

// LinkAddrExist returns true if the given address is present on the link
func LinkAddrExist(link netlink.Link, address *net.IPNet) (bool, error) {
	addrs, err := netLinkOps.AddrList(link, getFamily(address.IP))
	if err != nil {
		return false, fmt.Errorf("failed to list addresses for the link %s: %v",
			link.Attrs().Name, err)
	}
	for _, addr := range addrs {
		if addr.IPNet.String() == address.String() {
			return true, nil
		}
	}
	return false, nil
}

// LinkAddrAdd removes existing addresses on the link and adds the new address
func LinkAddrAdd(link netlink.Link, address *net.IPNet) error {
	err := netLinkOps.AddrAdd(link, &netlink.Addr{IPNet: address})
	if err != nil {
		return fmt.Errorf("failed to add address %s on link %s: %v", address, link.Attrs().Name, err)
	}
	return nil
}

// LinkRoutesDel deletes all the routes for the given subnets via the link
func LinkRoutesDel(link netlink.Link, subnets []*net.IPNet) error {
	routes, err := netLinkOps.RouteList(link, netlink.FAMILY_ALL)
	if err != nil {
		return fmt.Errorf("failed to get all the routes for link %s: %v",
			link.Attrs().Name, err)
	}
	for _, subnet := range subnets {
		for _, route := range routes {
			if route.Dst.String() == subnet.String() {
				err = netLinkOps.RouteDel(&route)
				if err != nil {
					return fmt.Errorf("failed to delete route '%s via %s' for link %s : %v\n",
						route.Dst.String(), route.Gw.String(), link.Attrs().Name, err)
				}
				break
			}
		}
	}
	return nil
}

// LinkRoutesAdd adds a new route for given subnets through the gwIPstr
func LinkRoutesAdd(link netlink.Link, gwIP net.IP, subnets []*net.IPNet) error {
	for _, subnet := range subnets {
		route := &netlink.Route{
			Dst:       subnet,
			LinkIndex: link.Attrs().Index,
			Scope:     netlink.SCOPE_UNIVERSE,
			Gw:        gwIP,
		}
		err := netLinkOps.RouteAdd(route)
		if err != nil {
			if os.IsExist(err) {
				return err
			}
			return fmt.Errorf("failed to add route for subnet %s via gateway %s: %v",
				subnet.String(), gwIP.String(), err)
		}
	}
	return nil
}

// LinkRouteExists checks for existence of routes for the given subnet through gwIPStr
func LinkRouteExists(link netlink.Link, gwIP net.IP, subnet *net.IPNet) (bool, error) {
	routeFilter := &netlink.Route{Dst: subnet, LinkIndex: link.Attrs().Index}
	filterMask := netlink.RT_FILTER_DST | netlink.RT_FILTER_OIF
	routes, err := netLinkOps.RouteListFiltered(getFamily(gwIP), routeFilter, filterMask)
	if err != nil {
		return false, fmt.Errorf("failed to get routes for subnet %s", subnet.String())
	}
	for _, route := range routes {
		if route.Gw.Equal(gwIP) {
			return true, nil
		}
	}
	return false, nil
}

// LinkNeighAdd adds MAC/IP bindings for the given link
func LinkNeighAdd(link netlink.Link, neighIP net.IP, neighMAC net.HardwareAddr) error {
	neigh := &netlink.Neigh{
		LinkIndex:    link.Attrs().Index,
		Family:       getFamily(neighIP),
		State:        netlink.NUD_PERMANENT,
		IP:           neighIP,
		HardwareAddr: neighMAC,
	}
	err := netLinkOps.NeighAdd(neigh)
	if err != nil {
		return fmt.Errorf("failed to add neighbour entry %+v: %v", neigh, err)
	}
	return nil
}

// LinkNeighExists checks to see if the given MAC/IP bindings exists
func LinkNeighExists(link netlink.Link, neighIP net.IP, neighMAC net.HardwareAddr) (bool, error) {
	neighs, err := netLinkOps.NeighList(link.Attrs().Index, getFamily(neighIP))
	if err != nil {
		return false, fmt.Errorf("failed to get the list of neighbour entries for link %s",
			link.Attrs().Name)
	}

	for _, neigh := range neighs {
		if neigh.IP.Equal(neighIP) {
			if bytes.Equal(neigh.HardwareAddr, neighMAC) &&
				(neigh.State&netlink.NUD_PERMANENT) == netlink.NUD_PERMANENT {
				return true, nil
			}
		}
	}
	return false, nil
}

func DeleteConntrack(ip string, port int32, protocol kapi.Protocol) error {
	ipAddress := net.ParseIP(ip)
	if ipAddress == nil {
		return fmt.Errorf("value %q passed to DeleteConntrack is not an IP address", ipAddress)
	}

	filter := &netlink.ConntrackFilter{}
	if protocol == kapi.ProtocolUDP {
		// 17 = UDP protocol
		if err := filter.AddProtocol(17); err != nil {
			return fmt.Errorf("could not add Protocol UDP to conntrack filter %v", err)
		}
	} else if protocol == kapi.ProtocolSCTP {
		// 132 = SCTP protocol
		if err := filter.AddProtocol(132); err != nil {
			return fmt.Errorf("could not add Protocol SCTP to conntrack filter %v", err)
		}
	}
	if port > 0 {
		if err := filter.AddPort(netlink.ConntrackOrigDstPort, uint16(port)); err != nil {
			return fmt.Errorf("could not add port %d to conntrack filter: %v", port, err)
		}
	}
	if err := filter.AddIP(netlink.ConntrackReplyAnyIP, ipAddress); err != nil {
		return fmt.Errorf("could not add IP: %s to conntrack filter: %v", ipAddress, err)
	}
	if ipAddress.To4() != nil {
<<<<<<< HEAD
		if _, err := netlink.ConntrackDeleteFilter(netlink.ConntrackTable, netlink.FAMILY_V4, filter); err != nil {
			return err
		}
	} else {
		if _, err := netlink.ConntrackDeleteFilter(netlink.ConntrackTable, netlink.FAMILY_V6, filter); err != nil {
=======
		if _, err := netLinkOps.ConntrackDeleteFilter(netlink.ConntrackTable, netlink.FAMILY_V4, filter); err != nil {
			return err
		}
	} else {
		if _, err := netLinkOps.ConntrackDeleteFilter(netlink.ConntrackTable, netlink.FAMILY_V6, filter); err != nil {
>>>>>>> abee3551
			return err
		}
	}
	return nil
}<|MERGE_RESOLUTION|>--- conflicted
+++ resolved
@@ -265,19 +265,11 @@
 		return fmt.Errorf("could not add IP: %s to conntrack filter: %v", ipAddress, err)
 	}
 	if ipAddress.To4() != nil {
-<<<<<<< HEAD
-		if _, err := netlink.ConntrackDeleteFilter(netlink.ConntrackTable, netlink.FAMILY_V4, filter); err != nil {
-			return err
-		}
-	} else {
-		if _, err := netlink.ConntrackDeleteFilter(netlink.ConntrackTable, netlink.FAMILY_V6, filter); err != nil {
-=======
 		if _, err := netLinkOps.ConntrackDeleteFilter(netlink.ConntrackTable, netlink.FAMILY_V4, filter); err != nil {
 			return err
 		}
 	} else {
 		if _, err := netLinkOps.ConntrackDeleteFilter(netlink.ConntrackTable, netlink.FAMILY_V6, filter); err != nil {
->>>>>>> abee3551
 			return err
 		}
 	}
